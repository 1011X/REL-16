--- conflicted
+++ resolved
@@ -5,11 +5,7 @@
 
 [[package]]
 name = "rel"
-<<<<<<< HEAD
 version = "0.5.1"
-=======
-version = "0.5.0"
->>>>>>> 6b38358d
 dependencies = [
  "getopts 0.2.17 (registry+https://github.com/rust-lang/crates.io-index)",
 ]
