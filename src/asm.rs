--- conflicted
+++ resolved
@@ -31,19 +31,7 @@
 		// keep track of instruction addresses
 		.enumerate()
 		// write addresses where labels appears in table
-<<<<<<< HEAD
-		.inspect(|&(i, ref op)| match *op {
-			Op::BranchOdd(_, Addr::Label(ref label))
-			| Op::BranchNeg(_, Addr::Label(ref label))
-			| Op::AssertOdd(_, Addr::Label(ref label))
-			| Op::AssertNeg(_, Addr::Label(ref label))
-			| Op::BranchEven(_, Addr::Label(ref label))
-			| Op::BranchNotNeg(_, Addr::Label(ref label))
-			| Op::AssertEven(_, Addr::Label(ref label))
-			| Op::AssertNotNeg(_, Addr::Label(ref label)) =>
-=======
 		.inspect(|&(i, ref op)| match op {
-			#[cfg(not(feature = "short-branch"))]
 			Op::BranchOdd(_, Addr::Label(label))
 			| Op::BranchNeg(_, Addr::Label(label))
 			| Op::AssertOdd(_, Addr::Label(label))
@@ -52,7 +40,6 @@
 			| Op::BranchNotNeg(_, Addr::Label(label))
 			| Op::AssertEven(_, Addr::Label(label))
 			| Op::AssertNotNeg(_, Addr::Label(label)) =>
->>>>>>> 6b38358d
 				label_indices.entry(label.clone())
 				.or_insert_with(|| Vec::with_capacity(2))
 				.push(i),
